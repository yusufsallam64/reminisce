--- conflicted
+++ resolved
@@ -185,10 +185,8 @@
                      </div>
                   ))}
 
-<<<<<<< HEAD
                   <AudioRecorder />
 
-=======
                   <div className=" border-accent border-t-2">
                      <label className=" mt-5 block text-base font-semibold text-text mb-1">
                         Companion Name
@@ -200,10 +198,7 @@
                         className="w-full p-2 bg-primary rounded-md text-text placeholder:text-text focus:ring-primary-500 focus:border-primary-500"
                      />
                   </div>
->>>>>>> 49fe2ff8
                   <div className="flex justify-end">
-                     {/* text box asking for companion name */}
-
                      <button
                         type="submit"
                         disabled={isSubmitting}
